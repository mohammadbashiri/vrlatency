import vrlatency as vrl
from vrlatency.analysis import read_csv, get_total_latencies
import natnetclient as natnet
import matplotlib.pyplot as plt
import seaborn as sns


path = "C:/Users/sirotalab/Desktop/Measurement/total_exp_test.csv"

# connect to device
myarduino = vrl.Arduino.from_experiment_type(experiment_type='Total', port='COM9', baudrate=250000)

# create a stimulus
<<<<<<< HEAD
mystim = vrl.Stimulus(position=(800, 400), size=10)
=======
mystim = vrl.Stimulus(position=(0, 0), size=40)
>>>>>>> 283e99d7

# specify the object that is being tracked
client = natnet.NatClient()
led = client.rigid_bodies['LED']

# create an experiment app
myexp = vrl.TotalExperiment(arduino=myarduino,
                            stim=mystim,
                            on_width=[.1, .3],
                            rigid_body=led,
                            trials=100,
                            screen_ind=1,
                            fullscreen=True)
myexp.run()
myexp.save(path)

df = read_csv(path)
print(df.head())

latencies = get_total_latencies(df)

sns.distplot(latencies)
plt.show()

# # get the data
# dd = np.array(myexp.data.values).reshape(-1, 5)
#
# # plot the data
# plt.plot(dd[:, 0]/1000, dd[:, 1])
# plt.plot(dd[:, 0]/1000, dd[:, 2])
# plt.plot(dd[:, 0]/1000, dd[:, 4]*350)
# plt.xlabel('Time (ms)')
# plt.show()<|MERGE_RESOLUTION|>--- conflicted
+++ resolved
@@ -11,11 +11,7 @@
 myarduino = vrl.Arduino.from_experiment_type(experiment_type='Total', port='COM9', baudrate=250000)
 
 # create a stimulus
-<<<<<<< HEAD
-mystim = vrl.Stimulus(position=(800, 400), size=10)
-=======
 mystim = vrl.Stimulus(position=(0, 0), size=40)
->>>>>>> 283e99d7
 
 # specify the object that is being tracked
 client = natnet.NatClient()
